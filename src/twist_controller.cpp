#include <moveit_twist_controller/common.hpp>
#include <moveit_twist_controller/twist_controller.hpp>

#include <moveit/robot_state/conversions.hpp>

#include <tf2_eigen/tf2_eigen.hpp>
#include <tf2_geometry_msgs/tf2_geometry_msgs.hpp>

namespace moveit_twist_controller
{

MoveitTwistController::MoveitTwistController()
<<<<<<< HEAD
    : tool_center_offset_( Eigen::Affine3d::Identity() ){};
=======
    : controller_interface::ControllerInterface(), initialized_( false ), enabled_( false ),
      reset_pose_( false ), reset_tool_center_( false ), move_tool_center_( false ),
      max_speed_gripper_( 0 ), free_angle_( -1 ), tool_center_offset_( Eigen::Affine3d::Identity() ),
      gripper_pos_( 0.0 ), gripper_cmd_pos_( 0.0 ), gripper_cmd_speed_( 0.0 ),
      joint_state_received_( false ), gripper_upper_limit_( 0 ), gripper_lower_limit_( 0 ),
      gripper_max_velocity_limit_( 0 ), hold_pose_( false )
{
}
>>>>>>> dd4dd402

controller_interface::InterfaceConfiguration MoveitTwistController::command_interface_configuration() const
{
  controller_interface::InterfaceConfiguration config;
  config.type = controller_interface::interface_configuration_type::INDIVIDUAL;
  if ( arm_joint_names_.empty() )
    RCLCPP_ERROR( get_node()->get_logger(),
                  "Arm joint names are empty in command_interface_configuration" );
  // all arm joints
  size_t index = 0;
  for ( const auto &joint_name : arm_joint_names_ ) {
    config.names.push_back( joint_name + "/position" );
    joint_command_interface_mapping_[joint_name + "/position"] = index++;
    if ( params_.request_current_interface ) {
      config.names.push_back( joint_name + "/current" );
      joint_command_interface_mapping_[joint_name + "/current"] = index++;
    }
  }
  // The gripper joint
  config.names.push_back( params_.gripper_joint_name + std::string( "/position" ) );
  joint_command_interface_mapping_[params_.gripper_joint_name + "/position"] = index++;
  return config;
}

controller_interface::InterfaceConfiguration MoveitTwistController::state_interface_configuration() const
{
  // Get Position interfaces for all joints -> not just the ones we control
  // required for collision checking (e.g. arm with flipper)
  controller_interface::InterfaceConfiguration config;
  config.type = controller_interface::interface_configuration_type::INDIVIDUAL;
  // request state for all joints
  for ( size_t i = 0; i < joint_names_.size(); i++ ) {
    const auto &joint_name = joint_names_[i];
    config.names.push_back( joint_name + "/position" );
    joint_state_interface_mapping_[joint_name + "/position"] = i;
  }

  return config;
}

controller_interface::CallbackReturn MoveitTwistController::on_init()
{
  try {

    tf_buffer_ = std::make_unique<tf2_ros::Buffer>( get_node()->get_clock() );
    tf_listener_ = std::make_shared<tf2_ros::TransformListener>( *tf_buffer_ );

    param_listener_ = std::make_shared<moveit_twist_controller::ParamListener>( get_node() );

    param_callback_handle_ = get_node()->add_on_set_parameters_callback(
        [this]( const std::vector<rclcpp::Parameter> &params ) {
          // iterate parameters if it is "gripper_cmd_mode" -> update the mode
          rcl_interfaces::msg::SetParametersResult result;
          result.successful = true;
          for ( const auto &param : params ) {
            if ( param.get_name() == "gripper_cmd_mode" ) {
              if ( param.get_type() == rclcpp::ParameterType::PARAMETER_STRING ) {
                if ( param.as_string() != "velocity" && param.as_string() != "position" ) {
                  result.successful = false;
                  result.reason = "gripper_cmd_mode must be either 'velocity' or 'position'";
                } else {
                  gripper_cmd_mode_ = param.as_string();
                }
              } else {
                result.successful = false;
                result.reason = "gripper_cmd_mode must be a string";
              }
              return result;
            }
          }
          return result;
        } );
  } catch ( const std::exception &e ) {
    RCLCPP_ERROR( get_node()->get_logger(), "Exception during on_init: %s", e.what() );
    return controller_interface::CallbackReturn::ERROR;
  }

  return controller_interface::CallbackReturn::SUCCESS;
}

controller_interface::CallbackReturn
MoveitTwistController::on_configure( const rclcpp_lifecycle::State & /*previous_state*/ )
{
  try {
    params_ = param_listener_->get_params();

    if ( params_.free_angle == "x" )
      free_angle_ = 0;
    else if ( params_.free_angle == "y" )
      free_angle_ = 1;
    else if ( params_.free_angle == "z" )
      free_angle_ = 2;

<<<<<<< HEAD
=======
    gripper_cmd_mode_ = params.gripper_cmd_mode;
    velocity_limit_satisfaction_max_iterations_ = params.velocity_limit_satisfaction_max_iterations;
    velocity_limit_satisfaction_multiplicator_ = params.velocity_limit_satisfaction_multiplicator;

>>>>>>> dd4dd402
    // create a node to initialize the IK solver
    moveit_init_node_ = std::make_shared<rclcpp::Node>(
        get_node()->get_name() + std::string( "_moveit_init" ), get_node()->get_namespace() );

    if ( !ik_.init( get_node(), moveit_init_node_, params_.group_name,
                    params_.robot_descriptions_loading_timeout ) )
      return controller_interface::CallbackReturn::ERROR;

    // Populate joint_names_ from the IK solver
    joint_names_ = ik_.getAllJointNames();
    arm_joint_names_ = ik_.getGroupJointNames();
    // extract the arm joint indices
    arm_joint_indices_.resize( arm_joint_names_.size() );
    for ( size_t i = 0; i < arm_joint_names_.size(); ++i ) {
      auto it = std::find( joint_names_.begin(), joint_names_.end(), arm_joint_names_[i] );
      if ( it != joint_names_.end() ) {
        arm_joint_indices_[i] = static_cast<int>( std::distance( joint_names_.begin(), it ) );
      } else {
        RCLCPP_ERROR( get_node()->get_logger(), "Joint %s not found in joint_names_",
                      arm_joint_names_[i].c_str() );
        return controller_interface::CallbackReturn::ERROR;
      }
    }
    joint_velocity_limits_ = params.velocity_limits;
    if ( const auto srdf_limits = ik_.getJointVelocityLimits();
         srdf_limits.size() != joint_velocity_limits_.size() ) {
      RCLCPP_WARN( get_node()->get_logger(),
                   "The given velocity limits (%lu) do not match the "
                   "velocity limits from the SRDF (%lu). Using the SRDF limits.",
                   joint_velocity_limits_.size(), srdf_limits.size() );
      joint_velocity_limits_ = srdf_limits;
    }
    goal_state_.resize( arm_joint_names_.size() );
    current_joint_angles_.resize( joint_names_.size() );
    current_arm_joint_angles.resize( arm_joint_names_.size() );
    previous_goal_state_.resize( arm_joint_names_.size() );

<<<<<<< HEAD
    RCLCPP_INFO( get_node()->get_logger(), "Gripper joint: %s", params_.gripper_joint_name.c_str() );
=======
    gripper_joint_name_ = params.gripper_joint_name;
>>>>>>> dd4dd402
    if ( !loadGripperJointLimits() ) {
      return controller_interface::CallbackReturn::ERROR;
    }

    // Current limit setup
    if ( params_.request_current_interface ) {
      if ( params_.current_limits.arm_joints_map.size() != arm_joint_names_.size() ) {
        RCLCPP_ERROR( get_node()->get_logger(),
                      "Current limits size does not match arm joint names size" );
        return controller_interface::CallbackReturn::ERROR;
      }
    }
    // Create publishers and subscriptions.
    goal_pose_pub_ =
        get_node()->create_publisher<geometry_msgs::msg::PoseStamped>( "~/goal_pose", 10 );
    robot_state_pub_ =
        get_node()->create_publisher<moveit_msgs::msg::DisplayRobotState>( "~/robot_state", 10 );
    enabled_pub_ = get_node()->create_publisher<std_msgs::msg::Bool>( "~/enabled", 10 );

    // Twist command subscription
    twist_cmd_sub_ = get_node()->create_subscription<geometry_msgs::msg::TwistStamped>(
        "~/eef_cmd", 10, [this]( const geometry_msgs::msg::TwistStamped::SharedPtr twist_msg ) {
          tf2::Quaternion tf2_quat;
          if ( twist_msg->header.frame_id.empty() ) {
            tf2_quat = tf2::Quaternion::getIdentity();
          } else {
            // Transform the twist into the eef tip frame
            geometry_msgs::msg::TransformStamped transform_stamped;
            try {
              transform_stamped = tf_buffer_->lookupTransform(
                  ik_.getTipFrame(), twist_msg->header.frame_id, tf2::TimePointZero );
            } catch ( tf2::TransformException &ex ) {
              RCLCPP_WARN( get_node()->get_logger(), "%s", ex.what() );
              return;
            }
            tf2_quat = tf2::Quaternion(
                transform_stamped.transform.rotation.x, transform_stamped.transform.rotation.y,
                transform_stamped.transform.rotation.z, transform_stamped.transform.rotation.w );
          }

          const tf2::Matrix3x3 rotation( tf2_quat );

          const tf2::Vector3 lin_in( twist_msg->twist.linear.x, twist_msg->twist.linear.y,
                                     twist_msg->twist.linear.z );
          const tf2::Vector3 lin_out = rotation * lin_in;

          const tf2::Vector3 ang_in( twist_msg->twist.angular.x, twist_msg->twist.angular.y,
                                     twist_msg->twist.angular.z );
          const tf2::Vector3 ang_out = rotation * ang_in;

          twist_.linear = Eigen::Vector3d( lin_out.x(), lin_out.y(), lin_out.z() );
          twist_.angular = Eigen::Vector3d( ang_out.x(), ang_out.y(), ang_out.z() );
        } );

    // Gripper speed subscription
    gripper_vel_cmd_sub_ = get_node()->create_subscription<std_msgs::msg::Float64>(
        "~/gripper_vel_cmd", 10,
        [this]( const std_msgs::msg::Float64::SharedPtr msg ) { gripper_cmd_speed_ = msg->data; } );

    gripper_pos_cmd_sub_ = get_node()->create_subscription<std_msgs::msg::Float64>(
        "~/gripper_pos_cmd", 10,
        [this]( const std_msgs::msg::Float64::SharedPtr msg ) { gripper_cmd_pos_ = msg->data; } );

    // Services
    reset_pose_server_ = get_node()->create_service<std_srvs::srv::Empty>(
        "~/reset_pose", [this]( const std::shared_ptr<std_srvs::srv::Empty::Request> request,
                                std::shared_ptr<std_srvs::srv::Empty::Response> response ) {
          (void)request;
          (void)response;
          reset_pose_ = true;
          return true;
        } );

    reset_tool_center_server_ = get_node()->create_service<std_srvs::srv::Empty>(
        "~/reset_tool_center", [this]( const std::shared_ptr<std_srvs::srv::Empty::Request> request,
                                       std::shared_ptr<std_srvs::srv::Empty::Response> response ) {
          (void)request;
          (void)response;
          reset_tool_center_ = true;
          return true;
        } );
    hold_pose_server_ = get_node()->create_service<std_srvs::srv::SetBool>(
        "~/hold_mode", [this]( const std::shared_ptr<std_srvs::srv::SetBool::Request> request,
                               std::shared_ptr<std_srvs::srv::SetBool::Response> response ) {
          if ( hold_pose_ != request->data ) {
            hold_pose_ = request->data;
            RCLCPP_INFO_STREAM( get_node()->get_logger(),
                                "Hold pose " << ( hold_pose_ ? "enabled" : "disabled" ) );
            if ( hold_pose_ ) {
              hold_goal_pose_ = getPoseInFrame( ee_goal_pose_, "odom" );
            }
          }
          response->success = true;
          return true;
        } );

    move_tool_center_server_ = get_node()->create_service<std_srvs::srv::SetBool>(
        "~/move_tool_center", [this]( const std::shared_ptr<std_srvs::srv::SetBool::Request> request,
                                      std::shared_ptr<std_srvs::srv::SetBool::Response> response ) {
          move_tool_center_ = request->data;
          response->success = true;
          return true;
        } );
    enable_current_limits_server_ = get_node()->create_service<std_srvs::srv::SetBool>(
        "~/enable_current_limits",
        [this]( const std::shared_ptr<std_srvs::srv::SetBool::Request> request,
                std::shared_ptr<std_srvs::srv::SetBool::Response> response ) {
          if ( params_.request_current_interface ) {
            set_current_limits_ = request->data;
            // check if dynamic current parameters are outdated
            if ( param_listener_->is_old( params_ ) )
              updateDynamicParameters();
            response->success = true;
          } else {
            RCLCPP_WARN( get_node()->get_logger(),
                         "Current interfaces were not requested. Change request_current_interface "
                         "parameter and start again!" );
            response->success = false;
          }
          return true;
        } );
  } catch ( const std::exception &e ) {
    RCLCPP_ERROR( get_node()->get_logger(), "Exception during on_configure: %s", e.what() );
    return controller_interface::CallbackReturn::ERROR;
  }

  return controller_interface::CallbackReturn::SUCCESS;
}

controller_interface::CallbackReturn
MoveitTwistController::on_activate( const rclcpp_lifecycle::State & /*previous_state*/ )
{
  if ( enabled_ )
    return controller_interface::CallbackReturn::SUCCESS;

  // Initialize states
  twist_.linear = Eigen::Vector3d::Zero();
  twist_.angular = Eigen::Vector3d::Zero();
  reset_pose_ = true;
  reset_tool_center_ = false;
  move_tool_center_ = false;
  hold_pose_ = false;

  if ( !getState( gripper_pos_, params_.gripper_joint_name, "position" ) ) {
    gripper_pos_ = 0.0;
  }
  gripper_cmd_speed_ = 0.0;

  initialized_ = true;
  enabled_ = true;

  // activate publishers
  goal_pose_pub_->on_activate();
  robot_state_pub_->on_activate();
  enabled_pub_->on_activate();
  RCLCPP_INFO( get_node()->get_logger(), "Joystick Control started." );
  publishStatus();
  return controller_interface::CallbackReturn::SUCCESS;
}

controller_interface::CallbackReturn
MoveitTwistController::on_deactivate( const rclcpp_lifecycle::State & /*previous_state*/ )
{
  if ( !enabled_ )
    return controller_interface::CallbackReturn::SUCCESS;

  RCLCPP_INFO( get_node()->get_logger(), "Joystick Control stopped." );
  enabled_ = false;
  publishStatus();
  hideRobotState();

  // deactivate publishers
  goal_pose_pub_->on_deactivate();
  robot_state_pub_->on_deactivate();
  enabled_pub_->on_deactivate();
  return controller_interface::CallbackReturn::SUCCESS;
}

controller_interface::return_type MoveitTwistController::update( const rclcpp::Time &time,
                                                                 const rclcpp::Duration &period )
{
  if ( !initialized_ ) {
    return controller_interface::return_type::OK;
  }

  // Retrieve current joint states from the hardware (read from state_interfaces_)
  for ( size_t i = 0; i < joint_names_.size(); ++i ) {
    if ( !getState( current_joint_angles_[i], joint_names_[i], "position" ) ) {
      RCLCPP_WARN( get_node()->get_logger(), "Failed to read joint state from hardware." );
      return controller_interface::return_type::ERROR;
    }
  }
  // extract arm joint angles
  for ( size_t i = 0; i < arm_joint_indices_.size(); ++i ) {
    current_arm_joint_angles[i] = current_joint_angles_[arm_joint_indices_[i]];
  }

  // Compute next state
  updateArm( time, period );
  updateGripper( time, period );

  // Visualization // TODO: make realtime safe
  publishRobotState( goal_state_, contact_map_ );

  // Publish goal pose
  geometry_msgs::msg::PoseStamped goal_pose_msg;
  goal_pose_msg.header.frame_id = ik_.getBaseFrame();
  goal_pose_msg.pose = tf2::toMsg( tool_goal_pose_ );
  goal_pose_msg.header.stamp = time;
  goal_pose_pub_->publish( goal_pose_msg );

  return controller_interface::return_type::OK;
}

double MoveitTwistController::computeJointAngleDiff( const double angle_1, const double angle_2 )
{
  // First compute the naive difference
  double diff = angle_2 - angle_1;

  // Normalize the difference into the range [-pi, pi]
  diff = fmod( diff, 2.0 * M_PI );
  if ( diff > M_PI ) {
    diff -= 2.0 * M_PI;
  } else if ( diff < -M_PI ) {
    diff += 2.0 * M_PI; // shift from [-2*pi, -pi) to [0, pi)
  }

  return diff;
}

bool MoveitTwistController::calculateInverseKinematicsConsideringVelocityLimits(
    Eigen::Affine3d &new_eef_pose, const Eigen::Affine3d &old_eef_pose,
    const rclcpp::Duration &period )
{
  double factor = 1.0;
  int count = 0;

  while ( count++ < velocity_limit_satisfaction_max_iterations_ ) {
    // Try IK
    if ( ik_.calcInvKin( new_eef_pose, previous_goal_state_, goal_state_ ) ) {
      double max_velocity_factor = 0;
      for ( size_t i = 0; i < goal_state_.size(); ++i ) {
        const double angle_diff =
            std::abs( computeJointAngleDiff( previous_goal_state_[i], goal_state_[i] ) );
        max_velocity_factor = std::max(
            max_velocity_factor, angle_diff / ( joint_velocity_limits_[i] * period.seconds() ) );
      }
      if ( max_velocity_factor <= 1.0 ) {
        return true;
      }
    }

    factor *= velocity_limit_satisfaction_multiplicator_;

    // Interpolate translation
    const Eigen::Vector3d interp_translation =
        old_eef_pose.translation() +
        factor * ( new_eef_pose.translation() - old_eef_pose.translation() );

    // Interpolate rotation using slerp
    Eigen::Quaterniond old_q( old_eef_pose.rotation() );
    Eigen::Quaterniond new_q( new_eef_pose.rotation() );
    Eigen::Quaterniond interp_q = old_q.slerp( factor, new_q );

    // Create interpolated pose
    new_eef_pose.linear() = interp_q.toRotationMatrix();
    new_eef_pose.translation() = interp_translation;
  }
  return false;
}

void MoveitTwistController::updateArm( const rclcpp::Time & /*time*/, const rclcpp::Duration &period )
{
  const Eigen::Affine3d old_goal = ee_goal_pose_;
  previous_goal_state_ = goal_state_;

  // Compute new goal pose
  computeNewGoalPose( period );

  // Compute IK
  if ( calculateInverseKinematicsConsideringVelocityLimits( ee_goal_pose_, old_goal, period ) ) {
    contact_map_.clear();
    sensor_msgs::msg::JointState joint_state;
    joint_state.name = joint_names_;
    joint_state.position = current_joint_angles_;
    if ( !ik_.isCollisionFree( joint_state, goal_state_, contact_map_ ) ) {
      ee_goal_pose_ = old_goal;
      goal_state_ = previous_goal_state_;
      RCLCPP_DEBUG( get_node()->get_logger(), "Collision detected." );
    }
  } else {
    // IK failed
<<<<<<< HEAD
    ee_goal_pose_ = old_goal;
    goal_state_ = previous_goal_state_;
    RCLCPP_WARN( get_node()->get_logger(), "IK failed." );
  }
  // Make sure that the change in joint angles is not too large -> velocity limits
  double max_velocity_factor = 0;
  for ( size_t i = 0; i < goal_state_.size(); ++i ) {
    const double angle_diff =
        std::abs( computeJointAngleDiff( previous_goal_state_[i], goal_state_[i] ) );
    max_velocity_factor = std::max( max_velocity_factor,
                                    angle_diff / ( joint_velocity_limits_[i] * period.seconds() ) );
    if ( angle_diff / ( joint_velocity_limits_[i] * period.seconds() ) > 1.0 ) {
      RCLCPP_WARN(
          get_node()->get_logger(), "Joint %s: Max change in joint angles is > 1.0 Old State: %f, New State: %f, angle diff %f",
          arm_joint_names_[i].c_str(), previous_goal_state_[i], goal_state_[i], angle_diff );
    }
  }

  if ( params_.reject_if_velocity_limits_violated && max_velocity_factor > 1.0 ) {
    RCLCPP_WARN( get_node()->get_logger(), "Max velocity factor: %f. Rejected goal state.",
                 max_velocity_factor );
    reset_pose_ = true;
=======
    ee_goal_pose_ = ik_.getEndEffectorPose( previous_goal_state_ );
>>>>>>> dd4dd402
    goal_state_ = previous_goal_state_;
    RCLCPP_DEBUG( get_node()->get_logger(), "IK failed." );
  }

  bool success = true;
  // Write next goal state to command_interfaces_
  for ( size_t i = 0; i < arm_joint_names_.size(); ++i ) {
    success &= setCommand( goal_state_[i], arm_joint_names_[i], "position" );
    // if current interfaces requested, write current limit, write 0 if current limits not enabled
    if ( params_.request_current_interface ) {
      const double limit =
          set_current_limits_
              ? params_.current_limits.arm_joints_map[arm_joint_names_[i]].compliant_limit
              : params_.current_limits.arm_joints_map[arm_joint_names_[i]].stiff_limit;
      success &= setCommand( limit, arm_joint_names_[i], "current" );
    }
  }
  if ( !success )
    RCLCPP_WARN( get_node()->get_logger(), "Failed to write next goal state to hardware." );
}

bool MoveitTwistController::computeNewGoalPose( const rclcpp::Duration &period )
{
  if ( reset_pose_ ) {
    // Reset end-effector goal
    previous_goal_state_ = current_arm_joint_angles;
    ee_goal_pose_ = ik_.getEndEffectorPose( current_arm_joint_angles );
    tool_goal_pose_ = ee_goal_pose_ * tool_center_offset_;
    reset_pose_ = false;
    return true;
  }

  if ( reset_tool_center_ ) {
    // Reset tool center to end-effector goal
    tool_center_offset_ = Eigen::Affine3d::Identity();
    tool_goal_pose_ = ee_goal_pose_;
    reset_tool_center_ = false;
    return false;
  }

  if ( hold_pose_ ) {
    geometry_msgs::msg::TransformStamped transform_stamped;
    try {
      transform_stamped = tf_buffer_->lookupTransform(
          ik_.getBaseFrame(), hold_goal_pose_.header.frame_id, tf2::TimePointZero );
    } catch ( tf2::TransformException &ex ) {
      RCLCPP_WARN( get_node()->get_logger(), "%s", ex.what() );
      return false;
    }
    Eigen::Affine3d base_to_frame = tf2::transformToEigen( transform_stamped.transform );
    Eigen::Affine3d frame_to_ee;
    tf2::fromMsg( hold_goal_pose_.pose, frame_to_ee );
    ee_goal_pose_ = base_to_frame * frame_to_ee;
    tool_goal_pose_ = ee_goal_pose_ * tool_center_offset_;
    return true;
  }

  // Update end-effector pose with current command (twist_)
  if ( twist_.linear.isZero() && twist_.angular.isZero() ) {
    return false;
  }

  const auto rot = rpyToRot( period.seconds() * twist_.angular );
  Eigen::Affine3d twist_transform( rot );
  twist_transform.translation() = period.seconds() * twist_.linear;

  const Eigen::Affine3d tool_center_movement = tool_center_offset_ * twist_transform;
  tool_goal_pose_ = ee_goal_pose_ * tool_center_movement;

  if ( !move_tool_center_ ) {
    // Move end-effector
    ee_goal_pose_ = tool_goal_pose_ * tool_center_offset_.inverse( Eigen::Isometry );
    return true;
  } else {
    // Move tool frame
    tool_center_offset_ = tool_center_movement;
    return false;
  }
}

bool MoveitTwistController::setCommand( const double value, const std::string &joint_name,
                                        const std::string &interface_name )
{
  return command_interfaces_[joint_command_interface_mapping_[joint_name + "/" + interface_name]]
      .set_value( value );
}

bool MoveitTwistController::getState( double &value, const std::string &joint_name,
                                      const std::string &interface_name ) const
{
  const auto state =
      state_interfaces_[joint_state_interface_mapping_[joint_name + "/" + interface_name]].get_optional();
  value = state.value();
  return state.has_value();
}

void MoveitTwistController::updateGripper( const rclcpp::Time & /*time*/,
                                           const rclcpp::Duration &period )
{
<<<<<<< HEAD
  gripper_pos_ += period.seconds() * gripper_speed_;
  gripper_pos_ = std::min( gripper_upper_limit_, std::max( gripper_lower_limit_, gripper_pos_ ) );
  if ( !setCommand( gripper_pos_, params_.gripper_joint_name, "position" ) ) {
=======
  double applied_gripper_vel = 0.0;
  if ( gripper_cmd_mode_ == "velocity" ) {
    applied_gripper_vel = gripper_cmd_speed_;
  } else if ( gripper_cmd_mode_ == "position" ) {
    // use gripper_pose_cmd but make sure the velocity is not too high
    applied_gripper_vel = std::clamp( ( gripper_cmd_pos_ - gripper_pos_ ) / period.seconds(),
                                      -gripper_max_velocity_limit_, gripper_max_velocity_limit_ );
  } else {
    RCLCPP_ERROR( get_node()->get_logger(), "Invalid gripper mode." );
    // applied_gripper_vel is zero
  }
  gripper_pos_ = std::clamp( applied_gripper_vel * period.seconds() + gripper_pos_,
                             gripper_lower_limit_, gripper_upper_limit_ );
  bool success = false;
  // Write gripper command
  auto it = std::find_if( command_interfaces_.begin(), command_interfaces_.end(),
                          [this]( const auto &iface ) {
                            return iface.get_name() == gripper_joint_name_ + "/position";
                          } );
  if ( it != command_interfaces_.end() && !std::isnan( gripper_pos_ ) ) {
    success = it->set_value( gripper_pos_ );
  }
  if ( !success ) {
>>>>>>> dd4dd402
    RCLCPP_WARN( get_node()->get_logger(), "Failed to write gripper command to hardware." );
  }
}

bool MoveitTwistController::loadGripperJointLimits()
{
<<<<<<< HEAD
  if ( !ik_.getJointLimits( params_.gripper_joint_name, gripper_lower_limit_, gripper_upper_limit_ ) ) {
=======
  if ( !ik_.getJointLimits( gripper_joint_name_, gripper_lower_limit_, gripper_upper_limit_,
                            gripper_max_velocity_limit_ ) ) {
>>>>>>> dd4dd402
    RCLCPP_WARN( get_node()->get_logger(), "Failed to load gripper joint limits." );
    return false;
  }
  return true;
}

void MoveitTwistController::publishRobotState(
    const std::vector<double> &arm_joint_states,
    const collision_detection::CollisionResult::ContactMap &contact_map )
{
  sensor_msgs::msg::JointState joint_state;
  joint_state.name = joint_names_;
  joint_state.position = current_joint_angles_;
  moveit::core::RobotState robot_state = ik_.getAsRobotState( joint_state, arm_joint_states );

  // transform the base
  geometry_msgs::msg::TransformStamped transform_stamped;
  try {
    transform_stamped =
        tf_buffer_->lookupTransform( "world", ik_.getBaseFrame(), tf2::TimePointZero );
  } catch ( tf2::TransformException &ex ) {
    RCLCPP_WARN( get_node()->get_logger(), "%s", ex.what() );
    return;
  }

  Eigen::Isometry3d pose = tf2::transformToEigen( transform_stamped.transform );
  robot_state.setJointPositions( "world_virtual_joint", pose );

  moveit_msgs::msg::DisplayRobotState display_robot_state;
  moveit::core::robotStateToRobotStateMsg( robot_state, display_robot_state.state );

  // highlight links in collision
  std_msgs::msg::ColorRGBA color;
  color.a = 1.0;
  color.r = 1.0;
  color.g = 0.0;
  color.b = 0.0;

  for ( const auto &it : contact_map ) {
    const std::string &link1 = it.first.first;
    const std::string &link2 = it.first.second;

    moveit_msgs::msg::ObjectColor object_color;
    object_color.id = link1;
    object_color.color = color;
    display_robot_state.highlight_links.push_back( object_color );

    object_color.id = link2;
    object_color.color = color;
    display_robot_state.highlight_links.push_back( object_color );
  }

  robot_state_pub_->publish( display_robot_state );
}

geometry_msgs::msg::PoseStamped MoveitTwistController::getPoseInFrame( const Eigen::Affine3d &pose,
                                                                       const std::string &frame )
{
  geometry_msgs::msg::TransformStamped transform_stamped;
  geometry_msgs::msg::PoseStamped pose_stamped;
  pose_stamped.header.frame_id = frame;

  try {
    transform_stamped = tf_buffer_->lookupTransform( frame, ik_.getBaseFrame(), tf2::TimePointZero );
  } catch ( tf2::TransformException &ex ) {
    RCLCPP_WARN( get_node()->get_logger(), "%s", ex.what() );
    // Return pose in the base frame if transform fails.
    pose_stamped.pose = tf2::toMsg( pose );
    pose_stamped.header.stamp = get_node()->now();
    return pose_stamped;
  }

  const Eigen::Affine3d frame_to_base = tf2::transformToEigen( transform_stamped.transform );
  const Eigen::Affine3d frame_to_pose = frame_to_base * pose;

  pose_stamped.header.stamp = transform_stamped.header.stamp;
  pose_stamped.pose = tf2::toMsg( frame_to_pose );
  return pose_stamped;
}

void MoveitTwistController::publishStatus() const
{
  std_msgs::msg::Bool bool_msg;
  bool_msg.data = enabled_;
  enabled_pub_->publish( bool_msg );
}

void MoveitTwistController::hideRobotState() const
{
  moveit_msgs::msg::DisplayRobotState display_robot_state;
  display_robot_state.hide = true;
  robot_state_pub_->publish( display_robot_state );
}

void MoveitTwistController::updateDynamicParameters()
{
  const auto params = param_listener_->get_params();
  // update current limits
  if ( params.current_limits.arm_joints_map.size() != arm_joint_names_.size() ) {
    RCLCPP_ERROR( get_node()->get_logger(),
                  "Current limits size does not match arm joint names size" );
    return;
  }
  params_.current_limits = params.current_limits;
}

} // namespace moveit_twist_controller

#include <pluginlib/class_list_macros.hpp>

PLUGINLIB_EXPORT_CLASS( moveit_twist_controller::MoveitTwistController,
                        controller_interface::ControllerInterface )<|MERGE_RESOLUTION|>--- conflicted
+++ resolved
@@ -10,9 +10,6 @@
 {
 
 MoveitTwistController::MoveitTwistController()
-<<<<<<< HEAD
-    : tool_center_offset_( Eigen::Affine3d::Identity() ){};
-=======
     : controller_interface::ControllerInterface(), initialized_( false ), enabled_( false ),
       reset_pose_( false ), reset_tool_center_( false ), move_tool_center_( false ),
       max_speed_gripper_( 0 ), free_angle_( -1 ), tool_center_offset_( Eigen::Affine3d::Identity() ),
@@ -21,7 +18,6 @@
       gripper_max_velocity_limit_( 0 ), hold_pose_( false )
 {
 }
->>>>>>> dd4dd402
 
 controller_interface::InterfaceConfiguration MoveitTwistController::command_interface_configuration() const
 {
@@ -115,13 +111,10 @@
     else if ( params_.free_angle == "z" )
       free_angle_ = 2;
 
-<<<<<<< HEAD
-=======
     gripper_cmd_mode_ = params.gripper_cmd_mode;
     velocity_limit_satisfaction_max_iterations_ = params.velocity_limit_satisfaction_max_iterations;
     velocity_limit_satisfaction_multiplicator_ = params.velocity_limit_satisfaction_multiplicator;
 
->>>>>>> dd4dd402
     // create a node to initialize the IK solver
     moveit_init_node_ = std::make_shared<rclcpp::Node>(
         get_node()->get_name() + std::string( "_moveit_init" ), get_node()->get_namespace() );
@@ -159,11 +152,8 @@
     current_arm_joint_angles.resize( arm_joint_names_.size() );
     previous_goal_state_.resize( arm_joint_names_.size() );
 
-<<<<<<< HEAD
+    gripper_joint_name_ = params.gripper_joint_name;
     RCLCPP_INFO( get_node()->get_logger(), "Gripper joint: %s", params_.gripper_joint_name.c_str() );
-=======
-    gripper_joint_name_ = params.gripper_joint_name;
->>>>>>> dd4dd402
     if ( !loadGripperJointLimits() ) {
       return controller_interface::CallbackReturn::ERROR;
     }
@@ -456,7 +446,6 @@
     }
   } else {
     // IK failed
-<<<<<<< HEAD
     ee_goal_pose_ = old_goal;
     goal_state_ = previous_goal_state_;
     RCLCPP_WARN( get_node()->get_logger(), "IK failed." );
@@ -479,9 +468,7 @@
     RCLCPP_WARN( get_node()->get_logger(), "Max velocity factor: %f. Rejected goal state.",
                  max_velocity_factor );
     reset_pose_ = true;
-=======
     ee_goal_pose_ = ik_.getEndEffectorPose( previous_goal_state_ );
->>>>>>> dd4dd402
     goal_state_ = previous_goal_state_;
     RCLCPP_DEBUG( get_node()->get_logger(), "IK failed." );
   }
@@ -581,156 +568,152 @@
 void MoveitTwistController::updateGripper( const rclcpp::Time & /*time*/,
                                            const rclcpp::Duration &period )
 {
-<<<<<<< HEAD
   gripper_pos_ += period.seconds() * gripper_speed_;
   gripper_pos_ = std::min( gripper_upper_limit_, std::max( gripper_lower_limit_, gripper_pos_ ) );
   if ( !setCommand( gripper_pos_, params_.gripper_joint_name, "position" ) ) {
-=======
-  double applied_gripper_vel = 0.0;
-  if ( gripper_cmd_mode_ == "velocity" ) {
-    applied_gripper_vel = gripper_cmd_speed_;
-  } else if ( gripper_cmd_mode_ == "position" ) {
-    // use gripper_pose_cmd but make sure the velocity is not too high
-    applied_gripper_vel = std::clamp( ( gripper_cmd_pos_ - gripper_pos_ ) / period.seconds(),
-                                      -gripper_max_velocity_limit_, gripper_max_velocity_limit_ );
-  } else {
-    RCLCPP_ERROR( get_node()->get_logger(), "Invalid gripper mode." );
-    // applied_gripper_vel is zero
-  }
-  gripper_pos_ = std::clamp( applied_gripper_vel * period.seconds() + gripper_pos_,
-                             gripper_lower_limit_, gripper_upper_limit_ );
-  bool success = false;
-  // Write gripper command
-  auto it = std::find_if( command_interfaces_.begin(), command_interfaces_.end(),
-                          [this]( const auto &iface ) {
-                            return iface.get_name() == gripper_joint_name_ + "/position";
-                          } );
-  if ( it != command_interfaces_.end() && !std::isnan( gripper_pos_ ) ) {
-    success = it->set_value( gripper_pos_ );
-  }
-  if ( !success ) {
->>>>>>> dd4dd402
-    RCLCPP_WARN( get_node()->get_logger(), "Failed to write gripper command to hardware." );
-  }
-}
-
-bool MoveitTwistController::loadGripperJointLimits()
-{
-<<<<<<< HEAD
-  if ( !ik_.getJointLimits( params_.gripper_joint_name, gripper_lower_limit_, gripper_upper_limit_ ) ) {
-=======
-  if ( !ik_.getJointLimits( gripper_joint_name_, gripper_lower_limit_, gripper_upper_limit_,
-                            gripper_max_velocity_limit_ ) ) {
->>>>>>> dd4dd402
-    RCLCPP_WARN( get_node()->get_logger(), "Failed to load gripper joint limits." );
-    return false;
-  }
-  return true;
-}
-
-void MoveitTwistController::publishRobotState(
-    const std::vector<double> &arm_joint_states,
-    const collision_detection::CollisionResult::ContactMap &contact_map )
-{
-  sensor_msgs::msg::JointState joint_state;
-  joint_state.name = joint_names_;
-  joint_state.position = current_joint_angles_;
-  moveit::core::RobotState robot_state = ik_.getAsRobotState( joint_state, arm_joint_states );
-
-  // transform the base
-  geometry_msgs::msg::TransformStamped transform_stamped;
-  try {
-    transform_stamped =
-        tf_buffer_->lookupTransform( "world", ik_.getBaseFrame(), tf2::TimePointZero );
-  } catch ( tf2::TransformException &ex ) {
-    RCLCPP_WARN( get_node()->get_logger(), "%s", ex.what() );
-    return;
-  }
-
-  Eigen::Isometry3d pose = tf2::transformToEigen( transform_stamped.transform );
-  robot_state.setJointPositions( "world_virtual_joint", pose );
-
-  moveit_msgs::msg::DisplayRobotState display_robot_state;
-  moveit::core::robotStateToRobotStateMsg( robot_state, display_robot_state.state );
-
-  // highlight links in collision
-  std_msgs::msg::ColorRGBA color;
-  color.a = 1.0;
-  color.r = 1.0;
-  color.g = 0.0;
-  color.b = 0.0;
-
-  for ( const auto &it : contact_map ) {
-    const std::string &link1 = it.first.first;
-    const std::string &link2 = it.first.second;
-
-    moveit_msgs::msg::ObjectColor object_color;
-    object_color.id = link1;
-    object_color.color = color;
-    display_robot_state.highlight_links.push_back( object_color );
-
-    object_color.id = link2;
-    object_color.color = color;
-    display_robot_state.highlight_links.push_back( object_color );
-  }
-
-  robot_state_pub_->publish( display_robot_state );
-}
-
-geometry_msgs::msg::PoseStamped MoveitTwistController::getPoseInFrame( const Eigen::Affine3d &pose,
-                                                                       const std::string &frame )
-{
-  geometry_msgs::msg::TransformStamped transform_stamped;
-  geometry_msgs::msg::PoseStamped pose_stamped;
-  pose_stamped.header.frame_id = frame;
-
-  try {
-    transform_stamped = tf_buffer_->lookupTransform( frame, ik_.getBaseFrame(), tf2::TimePointZero );
-  } catch ( tf2::TransformException &ex ) {
-    RCLCPP_WARN( get_node()->get_logger(), "%s", ex.what() );
-    // Return pose in the base frame if transform fails.
-    pose_stamped.pose = tf2::toMsg( pose );
-    pose_stamped.header.stamp = get_node()->now();
-    return pose_stamped;
-  }
-
-  const Eigen::Affine3d frame_to_base = tf2::transformToEigen( transform_stamped.transform );
-  const Eigen::Affine3d frame_to_pose = frame_to_base * pose;
-
-  pose_stamped.header.stamp = transform_stamped.header.stamp;
-  pose_stamped.pose = tf2::toMsg( frame_to_pose );
-  return pose_stamped;
-}
-
-void MoveitTwistController::publishStatus() const
-{
-  std_msgs::msg::Bool bool_msg;
-  bool_msg.data = enabled_;
-  enabled_pub_->publish( bool_msg );
-}
-
-void MoveitTwistController::hideRobotState() const
-{
-  moveit_msgs::msg::DisplayRobotState display_robot_state;
-  display_robot_state.hide = true;
-  robot_state_pub_->publish( display_robot_state );
-}
-
-void MoveitTwistController::updateDynamicParameters()
-{
-  const auto params = param_listener_->get_params();
-  // update current limits
-  if ( params.current_limits.arm_joints_map.size() != arm_joint_names_.size() ) {
-    RCLCPP_ERROR( get_node()->get_logger(),
-                  "Current limits size does not match arm joint names size" );
-    return;
-  }
-  params_.current_limits = params.current_limits;
-}
-
-} // namespace moveit_twist_controller
+    double applied_gripper_vel = 0.0;
+    if ( gripper_cmd_mode_ == "velocity" ) {
+      applied_gripper_vel = gripper_cmd_speed_;
+    } else if ( gripper_cmd_mode_ == "position" ) {
+      // use gripper_pose_cmd but make sure the velocity is not too high
+      applied_gripper_vel = std::clamp( ( gripper_cmd_pos_ - gripper_pos_ ) / period.seconds(),
+                                        -gripper_max_velocity_limit_, gripper_max_velocity_limit_ );
+    } else {
+      RCLCPP_ERROR( get_node()->get_logger(), "Invalid gripper mode." );
+      // applied_gripper_vel is zero
+    }
+    gripper_pos_ = std::clamp( applied_gripper_vel * period.seconds() + gripper_pos_,
+                               gripper_lower_limit_, gripper_upper_limit_ );
+    bool success = false;
+    // Write gripper command
+    auto it = std::find_if( command_interfaces_.begin(), command_interfaces_.end(),
+                            [this]( const auto &iface ) {
+                              return iface.get_name() == gripper_joint_name_ + "/position";
+                            } );
+    if ( it != command_interfaces_.end() && !std::isnan( gripper_pos_ ) ) {
+      success = it->set_value( gripper_pos_ );
+    }
+    if ( !success ) {
+      RCLCPP_WARN( get_node()->get_logger(), "Failed to write gripper command to hardware." );
+    }
+  }
+
+  bool MoveitTwistController::loadGripperJointLimits()
+  {
+    if ( !ik_.getJointLimits( params_.gripper_joint_name, gripper_lower_limit_,
+                              gripper_upper_limit_ ) ) {
+      if ( !ik_.getJointLimits( gripper_joint_name_, gripper_lower_limit_, gripper_upper_limit_,
+                                gripper_max_velocity_limit_ ) ) {
+        RCLCPP_WARN( get_node()->get_logger(), "Failed to load gripper joint limits." );
+        return false;
+      }
+      return true;
+    }
+
+    void MoveitTwistController::publishRobotState(
+        const std::vector<double> &arm_joint_states,
+        const collision_detection::CollisionResult::ContactMap &contact_map )
+    {
+      sensor_msgs::msg::JointState joint_state;
+      joint_state.name = joint_names_;
+      joint_state.position = current_joint_angles_;
+      moveit::core::RobotState robot_state = ik_.getAsRobotState( joint_state, arm_joint_states );
+
+      // transform the base
+      geometry_msgs::msg::TransformStamped transform_stamped;
+      try {
+        transform_stamped =
+            tf_buffer_->lookupTransform( "world", ik_.getBaseFrame(), tf2::TimePointZero );
+      } catch ( tf2::TransformException &ex ) {
+        RCLCPP_WARN( get_node()->get_logger(), "%s", ex.what() );
+        return;
+      }
+
+      Eigen::Isometry3d pose = tf2::transformToEigen( transform_stamped.transform );
+      robot_state.setJointPositions( "world_virtual_joint", pose );
+
+      moveit_msgs::msg::DisplayRobotState display_robot_state;
+      moveit::core::robotStateToRobotStateMsg( robot_state, display_robot_state.state );
+
+      // highlight links in collision
+      std_msgs::msg::ColorRGBA color;
+      color.a = 1.0;
+      color.r = 1.0;
+      color.g = 0.0;
+      color.b = 0.0;
+
+      for ( const auto &it : contact_map ) {
+        const std::string &link1 = it.first.first;
+        const std::string &link2 = it.first.second;
+
+        moveit_msgs::msg::ObjectColor object_color;
+        object_color.id = link1;
+        object_color.color = color;
+        display_robot_state.highlight_links.push_back( object_color );
+
+        object_color.id = link2;
+        object_color.color = color;
+        display_robot_state.highlight_links.push_back( object_color );
+      }
+
+      robot_state_pub_->publish( display_robot_state );
+    }
+
+    geometry_msgs::msg::PoseStamped MoveitTwistController::getPoseInFrame(
+        const Eigen::Affine3d &pose, const std::string &frame )
+    {
+      geometry_msgs::msg::TransformStamped transform_stamped;
+      geometry_msgs::msg::PoseStamped pose_stamped;
+      pose_stamped.header.frame_id = frame;
+
+      try {
+        transform_stamped =
+            tf_buffer_->lookupTransform( frame, ik_.getBaseFrame(), tf2::TimePointZero );
+      } catch ( tf2::TransformException &ex ) {
+        RCLCPP_WARN( get_node()->get_logger(), "%s", ex.what() );
+        // Return pose in the base frame if transform fails.
+        pose_stamped.pose = tf2::toMsg( pose );
+        pose_stamped.header.stamp = get_node()->now();
+        return pose_stamped;
+      }
+
+      const Eigen::Affine3d frame_to_base = tf2::transformToEigen( transform_stamped.transform );
+      const Eigen::Affine3d frame_to_pose = frame_to_base * pose;
+
+      pose_stamped.header.stamp = transform_stamped.header.stamp;
+      pose_stamped.pose = tf2::toMsg( frame_to_pose );
+      return pose_stamped;
+    }
+
+    void MoveitTwistController::publishStatus() const
+    {
+      std_msgs::msg::Bool bool_msg;
+      bool_msg.data = enabled_;
+      enabled_pub_->publish( bool_msg );
+    }
+
+    void MoveitTwistController::hideRobotState() const
+    {
+      moveit_msgs::msg::DisplayRobotState display_robot_state;
+      display_robot_state.hide = true;
+      robot_state_pub_->publish( display_robot_state );
+    }
+
+    void MoveitTwistController::updateDynamicParameters()
+    {
+      const auto params = param_listener_->get_params();
+      // update current limits
+      if ( params.current_limits.arm_joints_map.size() != arm_joint_names_.size() ) {
+        RCLCPP_ERROR( get_node()->get_logger(),
+                      "Current limits size does not match arm joint names size" );
+        return;
+      }
+      params_.current_limits = params.current_limits;
+    }
+
+  } // namespace moveit_twist_controller
 
 #include <pluginlib/class_list_macros.hpp>
 
-PLUGINLIB_EXPORT_CLASS( moveit_twist_controller::MoveitTwistController,
-                        controller_interface::ControllerInterface )+  PLUGINLIB_EXPORT_CLASS( moveit_twist_controller::MoveitTwistController,
+                          controller_interface::ControllerInterface )
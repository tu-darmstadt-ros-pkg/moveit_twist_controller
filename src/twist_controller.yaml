moveit_twist_controller:
  free_angle:
    type: string
    default_value: ""
    description: "Axis where the actual rotation is free. -1 means no free angle."
    read_only: true
    validation:
      one_of<>: [["","x","y","z"]]

  gripper_joint_name:
    type: string
    default_value: "gripper_servo_joint"
    description: "Name of the gripper joint in the urdf"
    read_only: true
    validation:
      not_empty<>: []

  group_name:
    type: string
    default_value: "arm_group"
    description: "Name of the group in the moveit configuration."
    read_only: true
    validation:
      not_empty<>: [ ]

  request_current_interface:
    type: bool
    default_value: false
    description: "Request Current Interface per arm joint and provide service for current limit activation."
    read_only: true


  arm_joints:
    type: string_array
    default_value: ["arm_joint_1", "arm_joint_2", "arm_joint_3", "arm_joint_4", "arm_joint_5", "arm_joint_6"]
    description: "List of joint names in the group."
    read_only: true


  current_limits:
    __map_arm_joints:
      compliant_limit:
        type: double
        description: "Current limits for each joint in the group in Ampere. 'request_current_interface' must be true."
        read_only: true
      stiff_limit:
        type: double
        description: "Default current limit for each joint in the group in Ampere. Will be set if current interface requested but compliant mode is off."
        read_only: true

<<<<<<< HEAD
  reject_if_velocity_limits_violated:
      type: bool
      default_value: true
      description: "Reject commands that violate the velocity limits."
      read_only: false
=======
  velocity_limits:
    {
      type: double_array,
      default_value: [],
      description: "Velocity limits in rad/s for the joints in the group. If not set, the default velocity limits from the srdf are used.",
      read_only: true,
        validation: {
          lower_element_bounds<>: [0.0],
        }
    }
>>>>>>> dd4dd402

  robot_descriptions_loading_timeout:
      type: double
      default_value: 5.0
      description: "Timeout for loading the robot description and robot_description_semantic in seconds."
      read_only: false
      validation:
        gt<>: 0.0
<<<<<<< HEAD
=======
      }
    }

  velocity_limit_satisfaction_max_iterations:
    {
      type: int,
      default_value: 3,
      description: "Maximum number of iterations of the velocity limit satisfaction algorithm.",
      read_only: false,
      validation: {
        gt<>: 0
      }
    }

  velocity_limit_satisfaction_multiplicator:
    {
      type: double,
      default_value: 0.5,
      description: "Multiplicator for the velocity limit satisfaction algorithm. (0,1)",
      read_only: false,
      validation: {
        bounds<>: [ 0.0, 1.0 ]
      }
    }

  gripper_cmd_mode:
    {
      type: string,
      default_value: "velocity",
      description: "Mode of the gripper. 'velocity' or 'position'.",
      read_only: false,
      validation: {
        one_of<>: [ [ "velocity", "position" ] ]
      }
    }


>>>>>>> dd4dd402
<|MERGE_RESOLUTION|>--- conflicted
+++ resolved
@@ -48,13 +48,11 @@
         description: "Default current limit for each joint in the group in Ampere. Will be set if current interface requested but compliant mode is off."
         read_only: true
 
-<<<<<<< HEAD
   reject_if_velocity_limits_violated:
       type: bool
       default_value: true
       description: "Reject commands that violate the velocity limits."
       read_only: false
-=======
   velocity_limits:
     {
       type: double_array,
@@ -65,7 +63,6 @@
           lower_element_bounds<>: [0.0],
         }
     }
->>>>>>> dd4dd402
 
   robot_descriptions_loading_timeout:
       type: double
@@ -74,10 +71,6 @@
       read_only: false
       validation:
         gt<>: 0.0
-<<<<<<< HEAD
-=======
-      }
-    }
 
   velocity_limit_satisfaction_max_iterations:
     {
@@ -113,4 +106,3 @@
     }
 
 
->>>>>>> dd4dd402
